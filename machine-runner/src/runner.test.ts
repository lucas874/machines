import { EventsOrTimetravel, MsgType, OnCompleteOrErr, SnapshotStore } from '@actyx/sdk'
import { describe, expect, it } from '@jest/globals'
import { createMachineRunnerInternal, State, StateOpaque, SubscribeFn } from './runner/runner.js'
import { MachineEvent } from './design/event.js'
import { Protocol } from './index.js'
import { StateFactory, StateRaw } from './design/state.js'
import { deepCopy } from './utils/object-utils.js'
import { NOP } from './utils/index.js'
import { NotAnyOrUnknown } from './utils/type-utils.js'

class Unreachable extends Error {
  constructor() {
    super('should be unreachable')
  }
}

// Event definitions

const One = MachineEvent.design('One').withPayload<{ x: number }>()
const Two = MachineEvent.design('Two').withPayload<{ y: number }>()

// Protocol and States

const protocol = Protocol.make('testProtocol', [One, Two])

const Initial = protocol
  .designState('Initial')
  .withPayload<{ transitioned: boolean }>()
  .command(
    'X',
    [One],
    // Types below are used for type tests
    (
      context,
      _supposedBoolean: boolean,
      _supposedNumber: number,
      _supposedString: string,
      _supposedObject: { specificField: 'literal-a' },
      _supposedSymbol: symbol,
    ) => [One.make({ x: 42 })],
  )
  .finish()

const Second = protocol
  .designState('Second')
  .withPayload<{ x: number; y: number }>()
  .command('Y', [Two], () => [Two.make({ y: 2 })])
  .finish()

// Reactions

Initial.react([One, Two], Second, (c, one, two) => {
  c.self.transitioned = true
  return Second.make({
    x: one.payload.x,
    y: two.payload.y,
  })
})

// Mock Runner

class Runner<
  RegisteredEventsFactoriesTuple extends MachineEvent.Factory.NonZeroTuple,
  Payload,
  E extends MachineEvent.Factory.ReduceToEvent<RegisteredEventsFactoriesTuple>,
> {
  private cb: null | ((data: EventsOrTimetravel<E>) => Promise<void>) = null
  private err: null | OnCompleteOrErr = null
  private persisted: E[] = []
  private cancelCB
  private unhandled: MachineEvent.Any[] = []
  private caughtUpHistory: StateOpaque[] = []
  private stateChangeHistory: { state: StateOpaque; unhandled: MachineEvent.Any[] }[] = []
  public machine

  constructor(
    factory: StateFactory<any, RegisteredEventsFactoriesTuple, any, Payload, any>,
    payload: Payload,
  ) {
    this.cancelCB = () => {
      if (this.cb === null) throw new Error('not subscribed')
      this.cb = null
      this.err = null
    }

    const subscribe: SubscribeFn<RegisteredEventsFactoriesTuple> = (cb0, err0) => {
      if (this.cb !== null) throw new Error('already subscribed')
      this.cb = cb0
      this.err = err0 || null
      return this.cancelCB
    }

    const machine = createMachineRunnerInternal(
      subscribe,
      async (events) => {
        this.persisted.push(...events)
      },
      factory,
      payload,
    )

    machine.events.addListener('audit.state', ({ state }) => {
      if (!state) return
      this.stateChangeHistory.unshift({
        state,
        unhandled: this.unhandled,
      })
      this.unhandled = []
    })

    machine.events.addListener('change', (snapshot) => {
      this.caughtUpHistory.unshift(snapshot)
    })

    machine.events.addListener('audit.dropped', (dropped) => {
      this.unhandled.push(dropped.event.payload)
    })

    this.machine = machine
  }

  resetStateChangeHistory = () => (this.stateChangeHistory = [])
  resetCaughtUpHistory = () => (this.caughtUpHistory = [])

  feed(ev: E[], caughtUp: boolean) {
    if (this.cb === null) throw new Error('not subscribed')
    return this.cb({
      type: MsgType.events,
      caughtUp,
      events: ev.map((payload) => ({
        meta: {
          isLocalEvent: true,
          tags: [],
          timestampMicros: 0,
          timestampAsDate: () => new Date(),
          lamport: 1,
          eventId: 'id1',
          appId: 'test',
          stream: 'stream1',
          offset: 3,
        },
        payload,
      })),
    })
  }

  timeTravel() {
    if (this.cb === null) throw new Error('not subscribed')
    const cb = this.cb
    cb({ type: MsgType.timetravel, trigger: { lamport: 0, offset: 0, stream: 'stream' } })
    if (this.cb === null) throw new Error('did not resubscribe')
  }

  error() {
    if (this.err === null) throw new Error('not subscribed')
    this.err(new Error('boo!'))
  }

  // eslint-disable-next-line @typescript-eslint/no-explicit-any
  assertLastStateChange<Factory extends StateFactory<any, any, any, any, any>>(
    factory: Factory,
    assertStateFurther?: (params: {
      snapshot: State.Of<Factory>
      unhandled: MachineEvent.Any[]
    }) => void,
  ) {
    const last = this.stateChangeHistory.at(0)
    if (!last) throw new Unreachable()

    const { state, unhandled } = last

    const snapshot = state.as(factory) as State.Of<Factory> | void
    expect(snapshot).toBeTruthy()
    if (assertStateFurther && !!snapshot) {
      assertStateFurther({ snapshot, unhandled })
    }
    // expect(cmd0).toBe(cmd)
  }

  assertLastCaughtUp<Factory extends StateFactory<any, any, any, any, any>>(
    factory: Factory,
    assertStateFurther?: (params: { snapshot: State.Of<Factory> }) => void,
  ) {
    const state = this.caughtUpHistory.at(0)
    if (!state) throw new Unreachable()

    const snapshot = state.as(factory) as State.Of<Factory> | void
    expect(snapshot).toBeTruthy()
    if (assertStateFurther && !!snapshot) {
      assertStateFurther({ snapshot })
    }
    // expect(cmd0).toBe(cmd)
  }

  getLastUnhandled = () => [...this.unhandled]

  assertNoStateChange = () => expect(this.stateChangeHistory.length).toBe(0)
  assertNoCaughtUp = () => expect(this.caughtUpHistory.length).toBe(0)
  assertNoCurrentUnhandled = () => expect(this.unhandled.length).toBe(0)

  assertSubscribed(b: boolean) {
    if (b) {
      expect(this.cb).not.toBeNull()
      expect(this.err).not.toBeNull()
    } else {
      expect(this.cb).toBeNull()
      expect(this.err).toBeNull()
    }
  }

  assertPersisted(...e: E[]) {
    expect(this.persisted).toEqual(e)
    this.persisted.length = 0
  }
}

describe('machine runner', () => {
  it('should emit initial state', () => {
    const r = new Runner(Initial, { transitioned: false })

    r.feed([], false)
    r.assertNoStateChange()
    r.assertNoCaughtUp()
    r.assertNoCurrentUnhandled()

    r.feed([], true)
    r.assertNoStateChange()
    r.assertLastCaughtUp(Initial)
    r.assertNoCurrentUnhandled()
  })

  it('should run', () => {
    const r = new Runner(Initial, { transitioned: false })

    r.feed([{ type: 'One', x: 1 }], true)
    r.assertNoStateChange()
    r.assertLastCaughtUp(Initial, ({ snapshot }) => {
      expect(snapshot.payload.transitioned).toBe(false)
    })
    r.assertNoCurrentUnhandled()

    r.feed([{ type: 'Two', y: 2 }], true)
    r.assertLastCaughtUp(Second, ({ snapshot }) => {
      expect(snapshot.payload.x).toBe(1)
      expect(snapshot.payload.y).toBe(2)
    })
    r.assertLastStateChange(Second, ({ snapshot }) => {
      expect(snapshot.payload.x).toBe(1)
      expect(snapshot.payload.y).toBe(2)
    })
    r.assertNoCurrentUnhandled()

    r.resetCaughtUpHistory()
    r.resetStateChangeHistory()

    r.timeTravel()
    r.assertNoStateChange()
    r.assertNoCaughtUp()
    r.assertNoCurrentUnhandled()

    r.feed([One.make({ x: 1 }), One.make({ x: 4 }), Two.make({ y: 3 }), Two.make({ y: 2 })], true)
    r.assertLastStateChange(Second, ({ snapshot, unhandled }) => {
      expect(snapshot.payload.x).toBe(1)
      expect(snapshot.payload.y).toBe(3)
      expect(unhandled).toEqual([One.make({ x: 4 })])
    })

    expect(r.getLastUnhandled()).toEqual([Two.make({ y: 2 })])
  })

  it('should mark itself as destroyed after "destroy" is called', () => {
    const r = new Runner(Initial, { transitioned: false })
    expect(r.machine.isDestroyed()).toBe(false)
    r.machine.destroy()
    expect(r.machine.isDestroyed()).toBe(true)
  })

  it('should cancel when empty', () => {
    const r = new Runner(Initial, { transitioned: false })
    r.assertSubscribed(true)
    r.machine.destroy()
    r.assertSubscribed(false)
  })

  it('should cancel when not empty', () => {
    const r = new Runner(Initial, { transitioned: false })
    r.feed([{ type: 'One', x: 1 }], true)
    r.machine.destroy()
    r.assertSubscribed(false)
  })

  it('should cancel after time travel', () => {
    const r = new Runner(Initial, { transitioned: false })
    r.feed([{ type: 'One', x: 1 }], true)
    r.timeTravel()
    r.machine.destroy()
    r.assertSubscribed(false)
  })
})

describe('machine as async generator', () => {
  const Toggle = MachineEvent.design('Toggle').withoutPayload()

  const protocol = Protocol.make('switch', [Toggle])

  type StatePayload = { toggleCount: number }
  const On = protocol.designState('On').withPayload<StatePayload>().finish()
  const Off = protocol.designState('Off').withPayload<StatePayload>().finish()

  On.react([Toggle], Off, ({ self }) => ({ toggleCount: self.toggleCount + 1 }))
  Off.react([Toggle], On, ({ self }) => ({ toggleCount: self.toggleCount + 1 }))

  it('should not yield snapshot if destroyed', async () => {
    const r1 = new Runner(On, { toggleCount: 0 })
    const { machine } = r1
    machine.destroy()
    const iterResult = await machine.next()
    expect(iterResult.done).toBe(true)
  })

  it('should yield initial state after first caughtUp', async () => {
    const r1 = new Runner(On, { toggleCount: 0 })
    const { machine } = r1

    const before = new Date()
    const promise = machine.next()

    // First caughtUp after TIMEOUT
    const TIMEOUT = 50 // milliseconds
    setTimeout(() => r1.feed([], true), TIMEOUT)

    // await promise here
    const iterResult = await promise
    const after = new Date()

    expect(after.getTime() - before.getTime()).toBeGreaterThanOrEqual(TIMEOUT)

    if (iterResult.done !== false) throw new Unreachable()

    const snapshot = iterResult.value
    const typeTest = snapshot.as(On)
    const typeTest2: NotAnyOrUnknown<typeof typeTest> = typeTest
    NOP(typeTest2)

    expect(snapshot).toBeTruthy()
    expect(snapshot.as(Off)).toBeFalsy()
    expect(snapshot.as(On, (state) => state.payload.toggleCount)).toBe(0)
    machine.destroy()
  })

  it('should resolve all previously unsolved yielded promises on one caughtUp event', async () => {
    const r1 = new Runner(On, { toggleCount: 0 })
    const { machine } = r1

    const promise1 = machine.next()
    const promise2 = machine.next()

    r1.feed([Toggle.make({})], true)
    const res1 = await promise1
    const res2 = await promise2

    const val1 = (!res1.done && res1.value) || null
    const val2 = (!res2.done && res2.value) || null
    expect(val1).toBeTruthy()
    expect(val2).toBeTruthy()
    expect(val1?.as(Off)).toBeTruthy()
    expect(val2?.as(Off)).toBeTruthy()

    machine.destroy()
  })

  it('should be destroyed on breaks from for-await loop', async () => {
    const r1 = new Runner(On, { toggleCount: 0 })
    r1.feed([], true)
    let i = 0
    for await (const _ of r1.machine) {
      i++
      if (i > 3) {
        break
      }
      r1.feed([], true)
    }
    expect(r1.machine.isDestroyed()).toBe(true)
  })

  describe('peek', () => {
    it('should not consume nextqueue', async () => {
      const r1 = new Runner(On, { toggleCount: 0 })
      const machine = r1.machine

      r1.feed([], true)

      const peekResult = await machine.peek()
      expect(peekResult).toBeTruthy()

      const nextResult = await machine.next()
      expect(nextResult.done).toBe(peekResult.done)
      expect(nextResult.value).toBe(peekResult.value)
    })

    it('should be resolved together with next regardless of order', async () => {
      const r1 = new Runner(On, { toggleCount: 0 })
      const machine = r1.machine

      await (async () => {
        // Peek first
        const peekPromise = machine.peek()
        const nextPromise = machine.next()

        r1.feed([], true)

        const peekResult = await peekPromise
        const nextResult = await nextPromise

        expect(nextResult.done).toBe(peekResult.done)
        expect(nextResult.value).toBe(peekResult.value)
      })()

      await (async () => {
        // Next first
        const nextPromise = machine.next()
        const peekPromise = machine.peek()

        r1.feed([], true)

        const peekResult = await peekPromise
        const nextResult = await nextPromise

        expect(nextResult.done).toBe(peekResult.done)
        expect(nextResult.value).toBe(peekResult.value)
      })()
    })
  })

  describe('non-destroying cloned async generator', () => {
    it('should generate the same snapshot as parent', async () => {
      const r = new Runner(On, { toggleCount: 0 })
      const machine = r.machine
      const cloned = machine.noAutoDestroy()

      r.feed([{ type: 'Toggle' }], true)

      const mres1 = await machine.next()
      const cres1 = await cloned.next()
      const mval1 = (!mres1.done && mres1.value) || null
      const cval1 = (!cres1.done && cres1.value) || null

      expect(mval1?.as(Off)).toBeTruthy()
      expect(cval1?.as(Off)).toBeTruthy()

      r.feed([{ type: 'Toggle' }], true)

      const mres2 = await machine.next()
      const cres2 = await cloned.next()
      const mval2 = (!mres2.done && mres2.value) || null
      const cval2 = (!cres2.done && cres2.value) || null

      expect(mval2?.as(On)).toBeTruthy()
      expect(cval2?.as(On)).toBeTruthy()
    })

    it("should not affect parent's destroyed status", async () => {
      const r = new Runner(On, { toggleCount: 0 })
      const machine = r.machine
      const cloned = machine.noAutoDestroy()

      r.feed([{ type: 'Toggle' }], true)
      const mres1 = await machine.next()
      const cres1 = await cloned.next()
      expect(mres1.done).toBeFalsy()
      expect(cres1.done).toBeFalsy()

      r.feed([{ type: 'Toggle' }], true)

      // attempt to kill
      cloned.return?.()
      cloned.throw?.()

      const mres2 = await machine.next()
      const cres2 = await cloned.next()

      expect(mres2.done).toBeFalsy()
      expect(cres2.done).toBeTruthy()
    })

    it('should be destroyed when parent is destroyed', async () => {
      const r = new Runner(On, { toggleCount: 0 })
      const machine = r.machine
      const cloned = machine.noAutoDestroy()

      r.feed([{ type: 'Toggle' }], true)

      machine.destroy()

      const mres1 = await machine.next()
      const cres1 = await cloned.next()

      expect(mres1.done).toBeTruthy()
      expect(cres1.done).toBeTruthy()
    })
  })
})

describe('StateOpaque', () => {
  it("should not have command when it hasn't caught up at snapshot-time", () => {
    const r1 = new Runner(Initial, { transitioned: false })
    r1.feed([], true)
    r1.feed([], false)

    const asInitial = r1.machine.get()?.as(Initial)
    if (!asInitial) throw new Unreachable()

    expect(asInitial.commands).toBe(undefined)
  })

  it("should not have command when its queue isn't zero at snapshot-time", () => {
    const r1 = new Runner(Initial, { transitioned: false })
    r1.feed([], true)
    r1.feed([One.make({ x: 1 })], true)

    const asInitial = r1.machine.get()?.as(Initial)
    if (!asInitial) throw new Unreachable()

    expect(asInitial.commands).toBe(undefined)
  })

  it('should not ignore issued commands when expired', () => {
    const r1 = new Runner(Initial, { transitioned: false })
    r1.feed([], true)

    const stateBeforeExpiry = r1.machine.get()?.as(Initial)
    if (!stateBeforeExpiry) throw new Unreachable()

    r1.assertPersisted()

    // Expire here by transforming it
    r1.feed([One.make({ x: 1 }), Two.make({ y: 1 })], true)

    expect(stateBeforeExpiry.commands).toBeTruthy()
    // Persisted should be 0
    r1.assertPersisted()

    const stateAfterExpiry = r1.machine.get()?.as(Second)
    if (!stateAfterExpiry) throw new Unreachable()

    expect(stateAfterExpiry.commands).toBeTruthy()
    const commands = stateAfterExpiry.commands
    // run command here
    if (!commands) throw new Unreachable()

    // should persist Two.make({ y: 2 })
    commands?.Y()

    r1.assertPersisted(Two.make({ y: 2 }))
  })

  describe('.get function', () => {
    it('should return null beforee encountering caughtUp for the first time', () => {
      const r1 = new Runner(Initial, { transitioned: false })

      expect(r1.machine.get()).toBe(null)
      r1.feed([], false)
      expect(r1.machine.get()).toBe(null)
      r1.feed([], true)
      expect(r1.machine.get()).toBeTruthy()
      r1.feed([], false)
      expect(r1.machine.get()).toBeTruthy()
    })
  })

  describe('.is function', () => {
    it('should match by factory and reduce type inside block', () => {
      const r1 = new Runner(Initial, { transitioned: false })

      r1.feed([], true)

      const s1 = r1.machine.get()

      if (!s1) throw new Unreachable()

      expect(s1.is(Initial)).toBe(true)
      expect(s1.is(Second)).toBe(false)

      if (!s1.is(Initial)) throw new Unreachable()
      expect(s1.payload.transitioned).toBe(false)

      const r2 = new Runner(Second, { x: 1, y: 2 })
      r2.feed([], true)
      const s2 = r2.machine.get()

      if (!s2) throw new Unreachable()
      expect(s2.is(Second)).toBe(true)
      expect(s2.is(Initial)).toBe(false)

      if (!s2.is(Second)) throw new Unreachable()
      expect(s2.payload.x).toBe(1)
      expect(s2.payload.y).toBe(2)
    })
  })

  describe('.cast function', () => {
    it('should produce state snapshot after is', () => {
      const r = new Runner(Initial, { transitioned: false })
      r.feed([], true)
      const s = r.machine.get()

      if (!s.is(Initial)) throw new Error() // TODO: replace with unreachable after merge with get: null | Opaque
      const snapshot = s.cast()
      expect(snapshot.commands.X).toBeTruthy()
    })
  })

  describe('.as function', () => {
    it('should produce state snapshot', () => {
      // Initial State

      ;(() => {
        const r = new Runner(Initial, { transitioned: false })
<<<<<<< HEAD
=======
        r.feed([], true)

        const s = r.machine.get()
>>>>>>> fe2884c8

        r.feed([], true)
        const state = r.machine.get()

        if (!state) throw new Unreachable()

        const snapshot1Invalid = state.as(Second)
        expect(snapshot1Invalid).toBeFalsy()

        const snapshot1 = state.as(Initial)
        expect(snapshot1).toBeTruthy()

        if (snapshot1) {
          expect(snapshot1.commands.X).toBeTruthy()
          expect(snapshot1.payload.transitioned).toBe(false)
        }
      })()

      // Second State
      ;(() => {
        const r = new Runner(Second, { x: 1, y: 2 })
<<<<<<< HEAD
=======
        r.feed([], true)

        const s = r.machine.get()
>>>>>>> fe2884c8

        r.feed([], true)

        const state = r.machine.get()

        if (!state) throw new Unreachable()
        const snapshot2Invalid = state.as(Initial)
        expect(snapshot2Invalid).toBeFalsy()

        const stateAsSecond = state.as(Second)
        expect(stateAsSecond).toBeTruthy()

        if (stateAsSecond) {
          expect(stateAsSecond.payload.x).toBe(1)
          expect(stateAsSecond.payload.y).toBe(2)
        }
      })()
    })
  })
})

// describe('exec wrapper', () => {
//   it('should persist', () => {
//     const r = new Runner(new Initial())
//     r.feed([], true)
//     const s = r.getState()
//     if (!(s instanceof Initial)) throw new Error('not Initial')
//     expect(s.execX().events).toEqual([{ type: 'One', x: 42 }])
//     r.assertPersisted({ type: 'One', x: 42 })
//   })
//   it('should panic', () => {
//     const r = new Runner(new Initial())
//     r.feed([], true)
//     const s = r.getState()
//     if (!(s instanceof Initial)) throw new Error('not Initial')
//     s.execX()
//     expect(() => s.execX()).toThrow()
//   })
// })

describe('deepCopy', () => {
  it('should copy the basics', () => {
    expect(deepCopy(null)).toBe(null)
    expect(deepCopy(false)).toBe(false)
    expect(deepCopy(42)).toBe(42)
    expect(deepCopy('hello')).toBe('hello')
    expect(deepCopy([null, true, 5, 'world'])).toEqual([null, true, 5, 'world'])
    expect({ a: '5' }).not.toEqual({ a: 5 }) // just double-checking jest here
    expect(deepCopy({ 0: true, a: '5' })).toEqual({ '0': true, a: '5' }) // JS only has string keys
  })

  // it('should copy prototypes', () => {
  //   const i = new Initial()
  //   const c = deepCopy(i)
  //   expect(i).toEqual(c)
  //   expect(i.constructor).toBe(c.constructor)
  //   expect(Object.getPrototypeOf(i)).toBe(Object.getPrototypeOf(c))
  // })

  it('should copy functions', () => {
    let v = 42
    const f = () => v
    const c = deepCopy(f)
    expect(c()).toBe(42)
    v = 5
    expect(c()).toBe(5)
    const x = deepCopy({ f })
    expect(x.f()).toBe(5)
    v = 6
    expect(x.f()).toBe(6)
  })
})

/**
 * In this particular test group, bad-good assertions are not required.
 * This blocks only tests types by making type assignments.
 * Bad type definitions are expected to fail the compilation
 */
describe('typings', () => {
  it("state.as should not return 'any'", () => {
    const r = new Runner(Initial, { transitioned: false })
    const snapshot = r.machine.get()
    if (!snapshot) return

    const state = snapshot.as(Initial)
    if (!state) return

    const commands = state.commands
    if (!commands) return
    // This will fail to compile if `as` function returns nothing other than
    // "Initial", including if it returns any
    const supposedStateName: NotAnyOrUnknown<State.NameOf<typeof state>> = 'Initial'
    NOP(supposedStateName)

    // eslint-disable-next-line @typescript-eslint/no-explicit-any
    const xTypeTest: NotAnyOrUnknown<typeof commands.X> = undefined as any
    const paramsOfXTypeTest: NotAnyOrUnknown<Parameters<typeof commands.X>> = [
      true,
      1,
      '',
      { specificField: 'literal-a' },
      Symbol(),
    ]
    NOP(xTypeTest, paramsOfXTypeTest)

    const transformedTypeTest = snapshot.as(Initial, (initial) => initial.payload.transitioned)
    const supposedBooleanOrUndefined: NotAnyOrUnknown<typeof transformedTypeTest> = true as
      | true
      | false
      | undefined

    NOP(transformedTypeTest, supposedBooleanOrUndefined)
    r.machine.destroy()
  })

  it("state.is should not return 'any' and should narrow cast", () => {
    const r = new Runner(Initial, { transitioned: false })
    const snapshot = r.machine.get()
    const snapshotTypeTest: NotAnyOrUnknown<typeof snapshot> = snapshot
    NOP(snapshotTypeTest)

    if (!snapshot) return

    if (snapshot.is(Initial)) {
      const state = snapshot.cast()
      const typetest: NotAnyOrUnknown<typeof state> = state
      const typetestCommands: NotAnyOrUnknown<typeof state['commands']['X']> = NOP
      NOP(typetest, typetestCommands)
    }

    snapshot.as(Initial)
    snapshot.as(Second)

    r.machine.destroy()
  })
})<|MERGE_RESOLUTION|>--- conflicted
+++ resolved
@@ -604,9 +604,11 @@
       r.feed([], true)
       const s = r.machine.get()
 
-      if (!s.is(Initial)) throw new Error() // TODO: replace with unreachable after merge with get: null | Opaque
+      if (!s) throw new Unreachable()
+
+      if (!s.is(Initial)) throw new Unreachable()
       const snapshot = s.cast()
-      expect(snapshot.commands.X).toBeTruthy()
+      expect(snapshot.commands?.X).toBeTruthy()
     })
   })
 
@@ -616,12 +618,9 @@
 
       ;(() => {
         const r = new Runner(Initial, { transitioned: false })
-<<<<<<< HEAD
-=======
         r.feed([], true)
 
         const s = r.machine.get()
->>>>>>> fe2884c8
 
         r.feed([], true)
         const state = r.machine.get()
@@ -634,21 +633,18 @@
         const snapshot1 = state.as(Initial)
         expect(snapshot1).toBeTruthy()
 
-        if (snapshot1) {
-          expect(snapshot1.commands.X).toBeTruthy()
-          expect(snapshot1.payload.transitioned).toBe(false)
-        }
+        if (!snapshot1) throw new Unreachable()
+
+        expect(snapshot1.commands?.X).toBeTruthy()
+        expect(snapshot1.payload.transitioned).toBe(false)
       })()
 
       // Second State
       ;(() => {
         const r = new Runner(Second, { x: 1, y: 2 })
-<<<<<<< HEAD
-=======
         r.feed([], true)
 
         const s = r.machine.get()
->>>>>>> fe2884c8
 
         r.feed([], true)
 
@@ -775,8 +771,11 @@
     if (snapshot.is(Initial)) {
       const state = snapshot.cast()
       const typetest: NotAnyOrUnknown<typeof state> = state
-      const typetestCommands: NotAnyOrUnknown<typeof state['commands']['X']> = NOP
-      NOP(typetest, typetestCommands)
+      const commands = state.commands
+      if (commands) {
+        const typetestCommands: NotAnyOrUnknown<typeof commands.X> = NOP
+        NOP(typetest, typetestCommands)
+      }
     }
 
     snapshot.as(Initial)
