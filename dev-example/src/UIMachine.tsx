import { MachineRunner } from '@actyx/machine-runner'
import { useEffect, useState } from 'react'
import { AuctionP, AuctionT, FirstBidT, InitialP, InitialT, RideP, RideT } from './machines.js'
import { PrintState } from './UIMachineCommon.js'
import { UIAuctionP, UIInitialP, UIRideP } from './UIMachinePassenger.js'
import { UIAuctionT, UIFirstBidT, UIInitialT, UIRideT } from './UIMachineTaxi.js'

export const UIMachine = ({ machine, name }: { name: string; machine: MachineRunner }) => {
  const [state, setState] = useState(machine.get())

  useEffect(() => {
    const onChange = () => setState(machine.get())
    machine.events.on('change', onChange)
    return () => {
      machine.events.off('change', onChange)
    }
  }, [machine.id])

  if (state && state.is(AuctionP)) {
    const { bids } = state.payload
    // just to demonstrate that `state.is()` works

    // inside this block the type below will fail
    // state.cast(AuctionT)
    console.log(bids)
  }

  return (
    <div>
      {state && (
        <>
          <PrintState state={state} />
<<<<<<< HEAD
          {state.as(InitialP, (state) => (
            <UIInitialP state={state} />
          ))}
          {state.as(AuctionP, (state) => (
            <UIAuctionP state={state} />
          ))}
          {state.as(RideP, (state) => (
            <UIRideP state={state} />
          ))}
          {state.as(InitialT, (state) => (
            <UIInitialT state={state} />
          ))}
          {state.as(FirstBidT, (state) => (
            <UIFirstBidT state={state} />
          ))}
          {state.as(AuctionT, (state) => (
            <UIAuctionT state={state} />
          ))}
          {state.as(RideT, (state) => (
            <UIRideT state={state} />
          ))}
=======
          {state.is(InitialP) && <UIInitialP state={state.cast()} />}
          {state.is(AuctionP) && <UIAuctionP state={state.cast()} />}
          {state.is(RideP) && <UIRideP state={state.cast()} />}
          {state.is(InitialT) && <UIInitialT state={state.cast()} />}
          {state.is(FirstBidT) && <UIFirstBidT state={state.cast()} />}
          {state.is(AuctionT) && <UIAuctionT state={state.cast()} />}
          {state.is(RideT) && <UIRideT state={state.cast()} />}
>>>>>>> fe2884c8
        </>
      )}
    </div>
  )
}<|MERGE_RESOLUTION|>--- conflicted
+++ resolved
@@ -30,29 +30,6 @@
       {state && (
         <>
           <PrintState state={state} />
-<<<<<<< HEAD
-          {state.as(InitialP, (state) => (
-            <UIInitialP state={state} />
-          ))}
-          {state.as(AuctionP, (state) => (
-            <UIAuctionP state={state} />
-          ))}
-          {state.as(RideP, (state) => (
-            <UIRideP state={state} />
-          ))}
-          {state.as(InitialT, (state) => (
-            <UIInitialT state={state} />
-          ))}
-          {state.as(FirstBidT, (state) => (
-            <UIFirstBidT state={state} />
-          ))}
-          {state.as(AuctionT, (state) => (
-            <UIAuctionT state={state} />
-          ))}
-          {state.as(RideT, (state) => (
-            <UIRideT state={state} />
-          ))}
-=======
           {state.is(InitialP) && <UIInitialP state={state.cast()} />}
           {state.is(AuctionP) && <UIAuctionP state={state.cast()} />}
           {state.is(RideP) && <UIRideP state={state.cast()} />}
@@ -60,7 +37,6 @@
           {state.is(FirstBidT) && <UIFirstBidT state={state.cast()} />}
           {state.is(AuctionT) && <UIAuctionT state={state.cast()} />}
           {state.is(RideT) && <UIRideT state={state.cast()} />}
->>>>>>> fe2884c8
         </>
       )}
     </div>
